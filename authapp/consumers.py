import json
from datetime import datetime
from channels.generic.websocket import AsyncWebsocketConsumer
from channels.db import database_sync_to_async
from rest_framework.authtoken.models import Token
from django.contrib.auth import get_user_model
from django.db.models import Q, F
from .models import Chat, Message

User = get_user_model()

class PrivateChatConsumer(AsyncWebsocketConsumer):
    async def connect(self):
        try:
            query_params = self.scope["query_string"].decode().split("&")
            token = None
            for param in query_params:
                if param.startswith("token="):
                    token = param.split("=")[1]
                    break

            if not token:
                print("No token provided")
                await self.close()
                return

            self.user = await self.get_user_from_token(token)
            if not self.user:
                print("Invalid token or user not found")
                await self.close()
                return

            print(f"User authenticated: {self.user.username}")

            self.other_user_id = int(self.scope["url_route"]["kwargs"]["other_user_id"])
            user_ids = sorted([self.user.id, self.other_user_id])
            self.room_name = f"chat_{user_ids[0]}_{user_ids[1]}"

            await self.channel_layer.group_add(self.room_name, self.channel_name)
            await self.accept()

            status_changed = await self.update_presence(True)
            if status_changed:
                await self.broadcast_status()

        except Exception as e:
            print(f"Connection error: {str(e)}")
            await self.close()

    async def disconnect(self, close_code):
        try:
            if hasattr(self, 'room_name') and self.room_name:
                await self.channel_layer.group_discard(self.room_name, self.channel_name)
            if hasattr(self, 'user'):
                status_changed = await self.update_presence(False)
                if status_changed:
                    await self.broadcast_status()
        except Exception as e:
            print(f"Disconnect error: {str(e)}")

    async def receive(self, text_data):
        try:
            data = json.loads(text_data)

            if data.get('type') == 'typing':
                await self.handle_typing_event(data)
                return

            message = data.get("message", "").strip()
            if not message:
                return

            chat_obj = await self.get_or_create_chat()
            saved_message = await self.save_message(chat_obj, message)

            await self.channel_layer.group_send(
                self.room_name,
                {
                    "type": "chat_message",
                    "message": saved_message.message,
                    "sender_id": str(self.user.id),
                    "sender_username": self.user.username,
                    "timestamp": saved_message.timestamp.isoformat(),
                },
            )

        except Exception as e:
            await self.send_error(str(e))

    async def chat_message(self, event):
        await self.send(text_data=json.dumps(event))

    async def typing_indicator(self, event):
        await self.send(text_data=json.dumps({
            "type": "typing",
            "user_id": event["user_id"],
            "is_typing": event["is_typing"]
        }))

    async def handle_typing_event(self, data):
        await self.channel_layer.group_send(
            self.room_name,
            {
                "type": "typing.indicator",
                "user_id": str(self.user.id),
                "is_typing": data.get("is_typing", False)
            }
        )
        await self.channel_layer.group_send(
            f"chatlist_{self.other_user_id}",
            {
                "type": "friend.typing",
                "user_id": self.user.id,
                "is_typing": data.get("is_typing", False)
            }
        )

    @database_sync_to_async
    def get_user_from_token(self, token):
        try:
            token_obj = Token.objects.get(key=token)
            return token_obj.user
        except Token.DoesNotExist:
            return None

    @database_sync_to_async
    def get_or_create_chat(self):
        user1_id, user2_id = sorted([self.user.id, self.other_user_id])
        chat, _ = Chat.objects.get_or_create(user1_id=user1_id, user2_id=user2_id)
        return chat

    @database_sync_to_async
    def save_message(self, chat, message):
        return Message.objects.create(chat=chat, sender=self.user, message=message)

    @database_sync_to_async
    def update_presence(self, connecting):
        try:
            if connecting:
                User.objects.filter(id=self.user.id).update(active_connections=F('active_connections') + 1)
            else:
                User.objects.filter(id=self.user.id).update(active_connections=F('active_connections') - 1)

            self.user.refresh_from_db()

            was_online = self.user.is_online
            new_is_online = self.user.active_connections > 0

            update_fields = []
            if new_is_online != self.user.is_online:
                self.user.is_online = new_is_online
                update_fields.append('is_online')
            if not new_is_online:
                self.user.last_online = datetime.now()
                update_fields.append('last_online')

            if update_fields:
                self.user.save(update_fields=update_fields)

            return new_is_online != was_online
        except Exception as e:
            print(f"Presence update error: {str(e)}")
            return False

    async def broadcast_status(self):
        partners = await self.get_chat_partners()
        current_time = datetime.now().isoformat()
        for partner_id in partners:
            await self.channel_layer.group_send(
                f"chatlist_{partner_id}",
                {
                    "type": "user.status",
                    "user_id": str(self.user.id),
                    "status": "online" if self.user.is_online else "offline",
                    "last_online": current_time if not self.user.is_online else None
                }
            )

    @database_sync_to_async
    def get_chat_partners(self):
        return list(User.objects.filter(
            Q(chat_user1__user2=self.user) | Q(chat_user2__user1=self.user)
        ).distinct().values_list('id', flat=True))

    async def send_error(self, error_msg):
        await self.send(text_data=json.dumps({
            "type": "error",
            "message": error_msg
        }))

<<<<<<< HEAD
import json
from channels.generic.websocket import AsyncWebsocketConsumer
from channels.db import database_sync_to_async
from rest_framework.authtoken.models import Token
=======
>>>>>>> 28c91261

class ChatListConsumer(AsyncWebsocketConsumer):
    async def connect(self):
        try:
            # Parse query string and extract token
            query_str = self.scope["query_string"].decode()
            print("Query string:", query_str)
            query_params = {
                key: value for key, value in (
                    param.split("=", 1) if "=" in param else (param, "")
                    for param in query_str.split("&")
                )
            }
            token = query_params.get("token")
            print("Received token:", token)
            if not token:
                print("No token provided")
                await self.close()
                return

            # Use helper method to get user from token
            self.user = await self.get_user_from_token(token)
            if not self.user:
                print("Invalid token or user not found")
                await self.close(code=4001)
                return

            self.room_group_name = f"chatlist_{self.user.id}"
            await self.channel_layer.group_add(self.room_group_name, self.channel_name)
            await self.accept()
            print(f"ChatListConsumer: User {self.user.username} connected successfully")
        except Exception as e:
            print("ChatListConsumer connect exception:", str(e))
            await self.close(code=4001)

    async def disconnect(self, close_code):
        if hasattr(self, 'room_group_name'):
            await self.channel_layer.group_discard(self.room_group_name, self.channel_name)

    async def user_status(self, event):
        await self.send(text_data=json.dumps({
            "type": "status",
            "user_id": event["user_id"],
            "status": event["status"],
            "last_online": event.get("last_online")
        }))

    async def friend_typing(self, event):
        await self.send(text_data=json.dumps({
            "type": "friend_typing",
            "user_id": event["user_id"],
            "is_typing": event["is_typing"]
        }))

<<<<<<< HEAD
    @database_sync_to_async
    def get_user_from_token(self, token):
        try:
            token_obj = Token.objects.get(key=token)
            # Access the user here so that lazy evaluation happens in a sync context.
            return token_obj.user
        except Token.DoesNotExist:
            return None





=======
>>>>>>> 28c91261

class OnlineStatusConsumer(AsyncWebsocketConsumer):
    async def connect(self):
        try:
            await self.accept()
            query_params = {
                key: value for key, value in (
                    param.split("=", 1) if "=" in param else (param, "")
                    for param in self.scope["query_string"].decode().split("&")
                )
            }
            token = query_params.get("token")
            if not token:
                await self.close()
                return

            token_obj = await database_sync_to_async(Token.objects.get)(key=token)
            self.user = token_obj.user
            self.status_group = f"status_{self.user.id}"
            await self.channel_layer.group_add(self.status_group, self.channel_name)

        except Exception as e:
            await self.close(code=4001)

    async def disconnect(self, close_code):
        if hasattr(self, 'status_group'):
            await self.channel_layer.group_discard(self.status_group, self.channel_name)

    async def user_status(self, event):
        await self.send(text_data=json.dumps({
            "type": "status",
            "user_id": event["user_id"],
            "status": event["status"],
            "last_online": event.get("last_online")
        }))<|MERGE_RESOLUTION|>--- conflicted
+++ resolved
@@ -188,13 +188,10 @@
             "message": error_msg
         }))
 
-<<<<<<< HEAD
 import json
 from channels.generic.websocket import AsyncWebsocketConsumer
 from channels.db import database_sync_to_async
 from rest_framework.authtoken.models import Token
-=======
->>>>>>> 28c91261
 
 class ChatListConsumer(AsyncWebsocketConsumer):
     async def connect(self):
@@ -249,7 +246,6 @@
             "is_typing": event["is_typing"]
         }))
 
-<<<<<<< HEAD
     @database_sync_to_async
     def get_user_from_token(self, token):
         try:
@@ -263,8 +259,6 @@
 
 
 
-=======
->>>>>>> 28c91261
 
 class OnlineStatusConsumer(AsyncWebsocketConsumer):
     async def connect(self):
